
__all__  = [ 'EncodedSession' ]

from nuodb.crypt import toByteString, fromByteString
from nuodb.session import Session, SessionException

#from . import exception
#from exception import DataError

from struct import *
import uuid
from exception import DataError

# from nuodb.util import getCloudEntry
# (host, port) = getCloudEntry(broker, dbName, connectionKeys)

class EncodedSession(Session):

    def __init__(self, host, port, service='SQL2'):
        Session.__init__(self, host, port=port, service=service)
        self.doConnect()
        self.typeCode = None
        self.__output = None
        self.__input = None
        self.__inpos = 0
 
    #
    # Methods to put values into the next message

    def putMessageId(self, messageId):
        if self.__output != None:
            raise SessionException('no')
        self.__output = ''
        self.putInt(messageId)
        return self

    def putInt(self, value):
        if value < 32 and value > -11:
            packed = chr(20 + value)
        else:
            valueStr = toByteString(value)
            packed = chr(51 + len(valueStr)) + valueStr
        self.__output += packed
        return self

    def putScaledInt(self, value, scale):
        if scale is 0:
            self.putInt(value)
        elif value is 0:
            packed = chr(60) + chr(scale)
        else:
            valueStr = toByteString(value)
            packed = chr(60 + len(valueStr)) + chr(scale) + valueStr
        self.__output += packed
        return self

    def putString(self, value):
        length = len(value)
        if length < 40:
            packed = chr(109 + length) + value
        else:
            lengthStr = toByteString(length)
            packed = chr(68 + len(lengthStr)) + lengthStr + value
        self.__output += packed
        return self

    def putBoolean(self, value):
        if value is True:
            self.__output += chr(2)
        else:
            self.__output += chr(3)
        return self

    def putNull(self):
        self.__output += chr(1)
        return self

    def putUUID(self, value):
        self.__output += chr(202) + str(value)
        return self

    def putOpaque(self, value):
        length = len(value)
        if length < 40:
            packed = chr(150 + length)
        else:
            lengthStr = self.toByteSting(length)
            packed = chr(72 + len(lengthStr)) + lengthStr + value
        self.__output += packed
        return self

    def putDouble(self, value):
        byteString = struct.pack('d', value)
        lengthStr = len(byteString)
        packed = chr(77 + lengthStr) + byteString
        self.__output += packed
        return self

    def putTime(self, value):
        pass

    def putBlob(self, value):
        length = len(value)
        if length is 0:
            packed = chr(191)
        else:
            lengthStr = self.toByteSting(length)
            packed = chr(191 + len(lengthStr)) + lengthStr + value
        self.__output += packed
        return self

    def putClob(self, value):
        length = len(value)
        if length is 0:
            packed = chr(196)
        else:
            lengthStr = self.toByteSting(length)
            packed = chr(196 + len(lengthStr)) + lengthStr + value
        self.__output += packed
        return self
        
    def putScaledTime(self, value):
        pass
        
    def putScaledDate(self, value):
        pass

    #
    # Methods to get values out of the last exchange

    def getInt(self):

        if self.typeCode in range(10, 51):
            return self.typeCode - 20

        if self.typeCode in range(52, 59):
            return fromByteString(self._takeBytes(self.typeCode - 51))

        if self.typeCode == 1:
            return 0

        raise DataError('Not an integer')

    def getScaledInt(self):

        if self.typeCode is 60:
            return (0, self.__takeBytes(1))

        if self.typeCode in range(61, 68):
            scale = self.__takeBytes(1)
            return (fromByteString(self.__takeBytes(self.typeCode - 60)), scale)

        raise DataError('Not a scaled integer')

    def getString(self):

        if self.typeCode in range(109, 148):
            return self._takeBytes(self.typeCode - 109)

        if self.typeCode in range(69, 72):
            strLength = fromByteString(self._takeBytes(self.typeCode - 68))
            return self._takeBytes(strLength)

        raise DataError('Not a string')

    def getBoolean(self):

        if self.typeCode == 2:
            return True
        if self.typeCode == 3:
            return False

        raise DataError('Not a boolean')

    def getNull(self):
        if self.typeCode != 1:
            raise DataError('Not null')

    def getDouble(self):
        typeCode = self._getTypeCode()
        return struct.unpack('d', self.__takeBytes(typeCode - 76))[0]

    def getTime(self):
        raise NotImplementedError
    
    def getOpaque(self):
        raise NotImplementedError
    
    def getBlob(self):
        raise NotImplementedError
    
    def getClob(self):
        raise NotImplementedError
    
    def getScaledTime(self):
        raise NotImplementedError
    
    def getScaledDate(self):
        raise NotImplementedError

    def getUUID(self):
        if self.typeCode == 202:
            return uuid.UUID(self._takeBytes(16))
        if self.typeCode == 201:
            # before version 11
            pass
        if self.typeCode == 227:
            # version 11 and later
            pass

        raise DataError('Not a UUID')

    def getValue(self):

        self.typeCode = self._getTypeCode()
        
        # get null type
        if self.typeCode is 1:
            return self.getNull()
        
        # get boolean type
        elif self.typeCode in [2, 3]:
            return self.getBoolean()
        
        # get uuid type
        elif self.typeCode in [202, 201, 227]:
            return self.getUUID()
        
        # get integer type
        elif self.typeCode in range(10, 60):
            return self.getInt()
        
        # get scaled int type
        elif self.typeCode in range(60, 69):
            return self.getScaledInt()
        
        # get double precision type
        elif self.typeCode in range(77, 86):
            return self.getDouble()
        
        # get string type
        elif self.typeCode in range(69, 73) or self.typeCode in range(109, 150):
            return self.getString()
        
<<<<<<< HEAD
        # get opague type
        elif self.typeCode in range(73, 77) or self.typeCode in range(150, 191):
            return self.getOpaque()
        
        # get blob/clob type
        elif self.typeCode in range(191, 201):
=======
        # get opaque type
        elif typeCode in range(73, 77) or typeCode in range(150, 191):
            return self.getOpaque()
        
        # get blob type
        elif typeCode in range(191, 196):
>>>>>>> 62928c71
            return self.getBlob()
        
        #get clob type
        elif typeCode in range(196, 201):
            return self.getClob()
        
        # get time type
        elif self.typeCode in range(86, 109):
            return self.getTime()
        
        # get scaled time
        elif self.typeCode in range(211, 227):
            return self.getScaledTime()
        
        # get scaled date
        elif self.typeCode in range(203, 211):
            return self.getScaledDate()
        
        else:
            raise NotImplementedError

    # Exchange the pending message for an optional response from the server
    def exchangeMessages(self, getResponse=True):
        try:
#             print "message to server: %s" % self.__output
            self.send(self.__output)
        finally:
            self.__output = None

        if getResponse is True:
            self.__input = self.recv()
            self.__inpos = 0

            # TODO: include the actual error message, and use a different type
            if self.getInt() != 0:
                raise SessionException('Non-zero status: %s' % self.getString())
        else:
            self.__input = None

    # Re-sets the incoming and outgoing ciphers for the session
    def setCiphers(self, cipherIn, cipherOut):
        Session._setCiphers(self, cipherIn, cipherOut)

    # Protected utility routines

    def _peekTypeCode(self):
        return ord(self.__input[self.__inpos])

    def _getTypeCode(self):
        try:
            return ord(self.__input[self.__inpos])
        finally:
            self.__inpos += 1

    def _takeBytes(self, length):
        try:
            return self.__input[self.__inpos:self.__inpos + length]
        finally:
            self.__inpos += length<|MERGE_RESOLUTION|>--- conflicted
+++ resolved
@@ -7,7 +7,7 @@
 #from . import exception
 #from exception import DataError
 
-from struct import *
+import struct
 import uuid
 from exception import DataError
 
@@ -241,26 +241,17 @@
         # get string type
         elif self.typeCode in range(69, 73) or self.typeCode in range(109, 150):
             return self.getString()
-        
-<<<<<<< HEAD
+
         # get opague type
         elif self.typeCode in range(73, 77) or self.typeCode in range(150, 191):
             return self.getOpaque()
         
         # get blob/clob type
         elif self.typeCode in range(191, 201):
-=======
-        # get opaque type
-        elif typeCode in range(73, 77) or typeCode in range(150, 191):
-            return self.getOpaque()
-        
-        # get blob type
-        elif typeCode in range(191, 196):
->>>>>>> 62928c71
             return self.getBlob()
         
         #get clob type
-        elif typeCode in range(196, 201):
+        elif self.typeCode in range(196, 201):
             return self.getClob()
         
         # get time type
