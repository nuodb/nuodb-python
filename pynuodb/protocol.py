--- conflicted
+++ resolved
@@ -339,34 +339,6 @@
 # NuoDB Client-Server Features
 #
 
-<<<<<<< HEAD
-NORMALIZED_DATES                          = 10
-ARBITRARY_DECIMAL                         = 11
-PREPARE_CALL                              = 12
-SET_QUERY_TIMEOUT                         = 12
-MORE_JDBC                                 = 13
-STRING_CHANGE                             = 14
-SEND_CONNID_TO_CLIENT                     = 15
-USE_ACTUAL_DECLARED_TYPE                  = 15
-GET_TABLE_PRIVILEGES                      = 16
-GET_CROSS_REFERENCE                       = 16
-SEND_EFFECTIVE_PLATFORM_VERSION_TO_CLIENT = 16
-LAST_COMMIT_INFO                          = 17
-JDBC_METADATA_UPDATES                     = 18
-LOB_STREAMING                             = 18
-SERVER_TIMING                             = 19
-STORED_PROC_ARRAY_ARGS                    = 19
-OPERATION_TIMEOUT_ERROR                   = 19
-SET_FETCH_SIZE                            = 19
-XA_TRANSACTIONS                           = 19
-BIGINT_ENCODE_VER3                        = 20 #TBD
-SEND_PREPARE_STMT_RESULT_SET_METADATA_TO_CLIENT = 21 #TBD
-DDL_NOT_AUTOCOMMITTED                     = 22 #TBD
-MULTI_CIPHER                              = 23 #TBD
-CURSOR_HOLDABILITY                        = 24 #TBD
-TIMESTAMP_WITHOUT_TZ                      = 25 #TBD
-PREPARE_AND_EXECUTE_TOGETHER              = 26 #TBD
-=======
 NORMALIZED_DATES                                = 10
 ARBITRARY_DECIMAL                               = 11
 PREPARE_CALL                                    = 12
@@ -393,7 +365,6 @@
 CURSOR_HOLDABILITY                              = 24
 TIMESTAMP_WITHOUT_TZ                            = 25
 PREPARE_AND_EXECUTE_TOGETHER                    = 26
->>>>>>> c0ffda3e
 
 # The newest feature this driver supports.
 # The server will negotiate the highest compatible version.
