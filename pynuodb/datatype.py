--- conflicted
+++ resolved
@@ -228,30 +228,14 @@
            "string": STRING,
            "char": STRING,
            "varchar": STRING,
-<<<<<<< HEAD
-#           "text": STRING,
-=======
->>>>>>> c0ffda3e
            "smallint": NUMBER,
            "integer": NUMBER,
            "bigint": NUMBER,
            "float": NUMBER,
            "double": NUMBER,
-<<<<<<< HEAD
-           "decimal": NUMBER,
-#           "double precision": NUMBER,
-           "date": DATE,
-           "timestamp": DATETIME,
-           "timestamp with time zone": DATETIME,
-#           "datetime": DATETIME,
-           "time": TIME,
-           "timestamp without time zone" : DATETIME,
-           "time without time zone" : DATETIME,
-=======
            "date": DATETIME,
            "timestamp": DATETIME,
            "time": DATETIME,
->>>>>>> c0ffda3e
            "clob": BINARY,
            "blob": BINARY,
            "numeric": NUMBER,
@@ -259,12 +243,6 @@
            "bytes": BINARY,
            "binary": BINARY,
            "binary varying": BINARY,
-<<<<<<< HEAD
-           "boolean": NUMBER
-#Array             "array"
-           }
-
-=======
            "boolean": NUMBER,
            "timestamp without time zone": DATETIME,
            "timestamp with time zone": DATETIME,
@@ -273,7 +251,6 @@
            "binarystring": BINARY,
            "binaryvaryingstring": BINARY,
            }
->>>>>>> c0ffda3e
 
 
 def TypeObjectFromNuodb(nuodb_type_name):
