
__all__ = [ "Domain", "Peer", "Database", "Process" ]

""" This module provides basic "entity" support, similar to what's available
in the com.nuodb.entity Java package. A Domain instance provides entry into
a domain, and optionally a hook for getting called back when domain-level
events happen. The Domain provides access to Peers, Databases and Processes.
"""

from session import BaseListener, Session, SessionMonitor, SessionException
from util import DatabaseAction, startProcess, killProcess, doDatabaseAction, queryEngine

import time
from threading import Event, Lock
import xml.etree.ElementTree as ElementTree


""" To create a Domain 'connection' you need to give a broker address (a string
which may end in ':PORT') and domain password. You can also supply a class
to notify on domain events. That class may implement any of the methods:
   
    peerJoined(self, peer)
    peerLeft(self, peer)
    processJoined(self, process)
    processLeft(self, process)
    processFailed(self, peer, reason)
    processStatusChanged(self, process, status)
    databaseJoined(self, database)
    databaseLeft(self, database)
    closed(self)
    

For instance, a valid listener could be formed like this:

class MyListener():
    def databaseJoined(self, database):
        pass
    def closed(self):
        pass

It would then get used when joining a domain:

 domain = Domain('localhost:48004', 'admin', 'bird', MyListener())

When finished with a Domain, all users must call disconnect() to ensure that
connections are closed and that the listening thread shuts down.

TODO: This class doesn't handle entry broker failure by trying to connect
to another broker. Either this should be added, or some clear exception
should be raised to help the caller make this happen.
"""

class Domain(BaseListener):

    def __init__(self, brokerAddr, domainUser, domainPwd, listener=None):
        if not domainPwd:
            raise Exception("A password is required to join a domain")

        self.__session = Session(brokerAddr, service="Monitor")
        self.__session.authorize(domainUser, domainPwd)

        self.__user = domainUser
        self.__password = domainPwd
        self.__listener = listener
        self.__peers = dict()
        self.__databases = dict()

        self.__monitor = SessionMonitor(self.__session, self)

        try:
            self.__session.doConnect()
            self.__handleStatus(self.__session.recv())
        except Exception:
            self.__monitor.close()
            raise

        self.__monitor.start()

    def __str__(self):
        return self.getDomainName() + " [Entered through: " + self.getEntryPeer().getConnectStr() + "]"

    def disconnect(self):
        self.__monitor.close()

    def getUser(self):
        return self.__user

    def getPassword(self):
        return self.__password

    def getDomainName(self):
        return self.__domainName

    def getPeer(self, agentId):
        return self.__peers.get(agentId)

    def getPeers(self):
        return self.__peers.itervalues()

    def getEntryPeer(self):
        return self.__entryPeer

    def getDatabase(self, name):
        return self.__databases.get(name)

    def getDatabases(self):
        return self.__databases.itervalues()

    def getDatabaseCount(self):
        return len(self.__databases)

    def shutdown(self, graceful=True):
        for (dbName, db) in self.__databases.items():
            db.shutdown(graceful)

    def messageReceived(self, root):
        if root.tag == "Event":
            eventType = root.get("Type")
            if eventType == "NewBroker":
                self.__peerJoined(Peer.fromMessage(self, root.find("Broker")))
            elif eventType == "BrokerExit":
                self.__peerLeft(Peer.fromMessage(self, root.find("Broker")))
            elif eventType == "StatusChanged":
                status = root.get("Status")

                processElement = root.find("Process")
                db = self.__databases[processElement.get("Database")]
                process = Process.fromMessage(db, processElement)

                self.__processStatusChanged(process, status)
            elif eventType == "ProcessFailed":
                peer = Peer.fromMessage(self, root.find("Broker"))
                peer = self.getPeer(peer.getId())

                reason = root.get("Reason")
                startId = root.get("StartId")

                self.__processFailed(peer, startId, reason)
            elif eventType == "NewProcess" or eventType == "ProcessExit":
                processElement = root.find("Process")
                dbName = processElement.get("Database")

                if dbName not in self.__databases:
                    self.__databases[dbName] = Database(self, dbName)
                    if self.__listener:
                        try:
                            self.__listener.databaseJoined(self.__databases[dbName])
                        except:
                            pass

                if eventType == "NewProcess":
                    startId = processElement.get("StartId")
                    self.__processJoined(Process.fromMessage(self.__databases[dbName],
                                                       processElement), startId)
                else:
                    self.__processLeft(Process.fromMessage(self.__databases[dbName],
                                                     processElement))

    def closed(self):
        if self.__listener:
            try:
                self.__listener.closed()
            except:
                pass

    # NOTE: this is the status provided on initial broker-connection, and not
    # per-process status updates
    def __handleStatus(self, message):
        root = ElementTree.fromstring(message)
        if root.tag != "Status":
            raise Exception("Expected status message; got " + root.tag)

        self.__domainName = root.get("Domain")

        self.__entryPeer = Peer(self, self.__session.getAddress(), root.get("AgentId"),
                                (root.get("Role") == "Broker"), self.__session.getPort(),
                                root.get("Hostname"), root.get("Version"))
        self.__peerJoined(self.__entryPeer)

        for child in list(root):
            if child.tag == "Broker":
                self.__peerJoined(Peer.fromMessage(self, child))

        for child in list(root):
            if child.tag == "Database":
                name = child.get("Name")
                if self.__listener:
                    try:
                        self.__listener.databaseJoined(self.__databases[name])
                    except:
                        pass

                for processElement in list(child):
                    if processElement.tag == "Process":
                        if name not in self.__databases:
                            self.__databases[name] = Database(self, name)
<<<<<<< HEAD
                        self.__processJoined(Process.fromMessage(self.__databases[name],
=======
                        self.__nodeJoined(Node.fromMessage(self.__databases[name],
>>>>>>> e76102bb
                                                           processElement), None)

    def __peerJoined(self, peer):
        self.__peers[peer.getId()] = peer
        if self.__listener:
            try:
                self.__listener.peerJoined(peer)
            except:
                pass

    def __peerLeft(self, peer):
        del self.__peers[peer.getId()]
        if self.__listener:
            try:
                self.__listener.peerLeft(peer)
            except:
                pass

    def __processJoined(self, process, startId):
        process.getDatabase()._addProcess(process)
        process.getPeer()._notifyStartId(startId, process)
        if self.__listener:
            try:
                self.__listener.processJoined(process)
            except:
                pass
    
    def __processLeft(self, process):
        database = process.getDatabase()
        database._removeProcess(process)
        process.getPeer()._removeProcess(process)
        if self.__listener:
            try:
                self.__listener.processLeft(process)
            except:
                pass

        if database.getProcessCount() == 0:
            del self.__databases[database.getName()]
            if self.__listener:
                try:
                    self.__listener.databaseLeft(database)
                except:
                    pass

    def __processFailed(self, peer, startId, reason):
        peer._notifyStartId(startId, reason)
        if self.__listener:
            try:
                self.__listener.processFailed(peer, reason)
            except:
                pass

    def __processStatusChanged(self, process, status):
        process._setStatus(status)
        if self.__listener:
            try:
                self.__listener.processStatusChanged(process, status)
            except:
                pass

    # an initial verison only to support the shutdown routine that doesn't
    # need to watch for return messages ... right now this module is only
    # supporting the tests, which don't need the other management routines
    # at this point, so we'll flesh this out (as in the Java implementation)
    # in the second round when other utilites get updated as well
    def _sendManagementMessage(self, message, peer, process):
        root = ElementTree.fromstring("<ManagementRequest AgentId=\"%s\" ProcessId=\"%i\"/>" % (peer.getId(), process.getPid()))
        root.append(message)

        self.__session.send(ElementTree.tostring(root))

class Peer:

    def __init__(self, domain, address, agentId, broker=False, port=48004, hostname=None, version=None):
        self.__domain = domain
        self.__address = address
        self.__id = agentId
        self.__isBroker = broker
        self.__port = port
        self.__hostname = hostname
        self.__lock = Lock()
        self.__processes = dict()
        self.__version = version
        self.__startIdSlots = dict()

    @staticmethod
    def fromMessage(domain, peerElement):
        return Peer(domain, peerElement.get("Address"), peerElement.get("AgentId"),
                    peerElement.get("Role") == "Broker", peerElement.get("Port"),
                    peerElement.get("Hostname"), peerElement.get("Version"))

    def __hash__(self):
        return self.__id.hash()

    def __eq__(self, other):
        if not other:
            return False
        return self.__id == other.__id

    def __ne__(self, other):
        return self.__eq__(other) != True

    def __str__(self):
        role = "broker" if self.isBroker() else "agent"
        return self.getConnectStr() + " [role=" + role + "]"

    def getDomain(self):
        return self.__domain

    def getAddress(self):
        return self.__address

    def getConnectStr(self):
        return self.__address + ":" + str(self.__port)

    def getPort(self):
        return self.__port

    def getId(self):
        return self.__id

    def getHostname(self):
        return self.__hostname
    
    def getVersion(self):
        return self.__version

    def isBroker(self):
        return self.__isBroker

    def startTransactionEngine(self, db_name, options=None, waitSeconds=None):
        return self.__startProcess(db_name, options, waitSeconds)

    def startStorageManager(self, db_name, archive, initialize, options=None, waitSeconds=None):
        if not options:
            options = []

        options.append(("--archive", archive))

        if initialize:
            options.append(("--initialize", None))
            options.append(("--force", None))

        return self.__startProcess(db_name, options, waitSeconds)


    def __startProcess(self, db_name, options, waitSeconds):
        if waitSeconds == None:
            startProcess(self.getConnectStr(), self.__domain.getUser(), self.__domain.getPassword(), db_name, options)
            return

        e = Event()
        # acquire the lock to avoid _notifyStartId reading the __startIdSlots map before we put the event inside it
        self.__lock.acquire()
        try:
            startResponse = startProcess(self.getConnectStr(), self.__domain.getUser(), self.__domain.getPassword(), db_name, options)

            startId = ElementTree.fromstring(startResponse).get("StartId")
            if not startId:
                return

            self.__startIdSlots[startId] = e
        finally:
            self.__lock.release()

        if waitSeconds == 0:
            e.wait()
        else:
            e.wait(waitSeconds)

        if not e.isSet():
            del self.__startIdSlots[startId]
            raise SessionException("Timed out waiting for process start")

        result = self.__startIdSlots[startId]
        del self.__startIdSlots[startId]

        # if the process failed to start in some known way then what's in the
        # "slot"  will be some meaningful error message, not a process instance
        if not isinstance(result, Process):
            raise SessionException(str(result))

        return result

    # NOTE: the "result" parameter should be an instance of Process or, in the
    # case that startup failed, anything that can be evaluated as str(result)
    # where the string is a meaningful description of the failure
    def _notifyStartId(self, startId, result):
        self.__lock.acquire()
        try:
            if startId in self.__startIdSlots:
                e = self.__startIdSlots[startId]
                self.__startIdSlots[startId] = result
                e.set()
        finally:
            self.__lock.release()

    def getLocalProcesses(self, db_name=None):
        if db_name == None:
            return self.__processes.values()

        processes = []
        for process in self.__processes.values():
            if process.getDatabase().getName() == db_name:
                processes.append(process)

        return processes

    def _getProcess(self, pid):
        return self.__processes.get(pid)

    def _addProcess(self, process):
        self.__processes[process.getPid()] = process

    def _removeProcess(self, process):
        try:
            del self.__processes[process.getPid()]
        except:
            pass


class Database:

    def __init__(self, domain, name):
        self.__domain = domain
        self.__name = name

        self.__processes = dict()

    def __hash__(self):
        return self.__name.hash()

    def __eq__(self, other):
        if not other:
            return False
        return self.__name == other.__name and self.__domain == other.__domain

    def __ne__(self, other):
        return self.__eq__(other) != True

    def __str__(self):
        return self.getName()

    def getDomain(self):
        return self.__domain

    def getName(self):
        return self.__name

    def _addProcess(self, process):
        self.__processes[self.__processId(process)] = process

    def _removeProcess(self, process):
        del self.__processes[self.__processId(process)]

    def getProcesses(self):
        return self.__processes.itervalues()

    def getProcessCount(self):
        return len(self.__processes)

    def __processId(self, process):
        return process.getPeer().getId() + ":" + str(process.getPid())

    def shutdown(self, graceful=True):
        if len(self.__processes) == 0:
            return

        if graceful:
            self.quiesce()

        processes = self.__processes.items()
        failureCount = 0
        failureText = ""

        for (processId, process) in self.__processes.items():
            if process.isTransactional():
                try:
                    if graceful:
                        process.shutdown()
                    else:
                        process.kill()
                    #del processes[processId]
                except Exception, e:
                    failureCount = failureCount + 1
                    failureText = failureText + str(e) + "\n"

        for (processId, process) in self.__processes.items():
            if not process.isTransactional():
                try:
                    if graceful:
                        process.shutdown()
                    else:
                        process.kill()
                except Exception, e:
                    failureCount = failureCount + 1
                    failureText = failureText + str(e) + "\n"

        if failureCount > 0:
            raise SessionException("Failed to shutdown " + str(failureCount) + " process(es)\n" + failureText)

    def quiesce(self, waitSeconds=0):
        doDatabaseAction(self.__domain.getEntryPeer().getConnectStr(),
                       self.__domain.getUser(), self.__domain.getPassword(),
                       self.__name, DatabaseAction.Quiesce)
        if waitSeconds == 0:
            return

        if not self.__waitForStatus("QUIESCED", waitSeconds):
            raise SessionException("Timed out waiting to quiesce database")

    def unquiesce(self, waitSeconds=0):
        doDatabaseAction(self.__domain.getEntryPeer().getConnectStr(),
                       self.__domain.getUser(), self.__domain.getPassword(),
                       self.__name, DatabaseAction.Unquiesce)
        if waitSeconds == 0:
            return

        if not self.__waitForStatus("RUNNING", waitSeconds):
            raise SessionException("Timed out waiting to unquiesce database")

    def updateConfiguration(self, name, value=None):
        optionElement = ElementTree.fromstring("<Option Name=\"%s\">%s</Option>" %
                                               (name, value if value is not None else ""))
        doDatabaseAction(self.__domain.getEntryPeer().getConnectStr(),
                       self.__domain.getUser(), self.__domain.getPassword(),
                       self.__name, DatabaseAction.UpdateConfiguration,
                       child=optionElement)

    def __waitForStatus(self, status, waitSeconds):
        remainingProcesses = list(self.__processes.values())

        while waitSeconds >= 0:
            for process in remainingProcesses:
                if process.getStatus() == status:
                    remainingProcesses.remove(process)

            if len(remainingProcesses) == 0:
                return True

            if waitSeconds > 0:
                time.sleep(1)
            waitSeconds = waitSeconds - 1

        return False

class Process:

    def __init__(self, peer, database, port, pid, transactional, status, hostname=None, version=None):
        self.__peer = peer
        self.__database = database
        self.__port = port
        self.__pid = pid
        self.__transactional = transactional
        self.__hostname = hostname
        self.__version = version
        peer._addProcess(self)
        if status != None:
            self.__status = status
        else:
            self.__status = "UNKNOWN"

    @staticmethod
    def fromMessage(database, processElement):
        peer = database.getDomain().getPeer(processElement.get("AgentId"))
        if peer == None:
            raise Exception("Process is for an unknown peer")

        pid = int(processElement.get("ProcessId"))
        process = peer._getProcess(pid)
        if process != None:
            return process

        return Process(peer, database, int(processElement.get("Port")),
                    pid, int(processElement.get("NodeType")) == 1,
                     processElement.get("State"), processElement.get("Hostname"), processElement.get("Version"))

    def __hash__(self):
        return self.__pid

    def __eq__(self, other):
        if not other:
            return False
        return self.__port == other.__port and self.__peer == other.__peer

    def __ne__(self, other):
        return self.__eq__(other) != True

    def __str__(self):
        processType = "(TE)" if self.isTransactional() else "(SM)"
        return self.getAddress() + ":" + str(self.getPort()) + " [pid=" + str(self.getPid())+ "] " + processType

    def getPeer(self):
        return self.__peer

    def getDatabase(self):
        return self.__database

    def getAddress(self):
        return self.__peer.getAddress()

    def getPort(self):
        return self.__port

    def getPid(self):
        return self.__pid

    def getDbName(self):
        return self.__database.getName()

    def isTransactional(self):
        return self.__transactional

    def getHostname(self):
        return self.__hostname
    
    def getVersion(self):
        return self.__version

    def shutdown(self, waitTime=0):
        msg = ElementTree.fromstring("<Request Service=\"Admin\" Type=\"Shutdown\" WaitTime=\"%i\"/>" % waitTime)
        self.__peer.getDomain()._sendManagementMessage(msg, self.__peer, self)

    def kill(self):
        d = self.__peer.getDomain()
        killProcess(self.__peer.getConnectStr(), d.getUser(), d.getPassword(), self.getPid())

    def getStatus(self):
        return self.__status

    def waitForStatus(self, status, waitSeconds):

        while waitSeconds >= 0:
            if self.getStatus() == status:
                return True
            
            if waitSeconds > 0:
                time.sleep(1)

            waitSeconds = waitSeconds - 1

        return False

    def _setStatus(self, status):
        self.__status = status

    # to start, this is just a simple routine that asks for the db password and
    # uses that to establish the same direct connection that we've been using
    # to this point ... eventually we will support the async request/response
    # to send this over the existing connection, but for RC1 that's one too
    # many moving pieces to implement and test
    def query(self, type, msgBody=None):
        s = Session(self.getPeer().getConnectStr(), service="Manager")
        s.authorize(self.getPeer().getDomain().getUser(),
                    self.getPeer().getDomain().getPassword())
        pwdResponse = s.doRequest(attributes={ "Type" : "GetDatabaseCredentials",
                                               "Database" : self.getDbName() })

        pwdXml = ElementTree.fromstring(pwdResponse)
        pwd = pwdXml.find("Password").text.strip()

        return queryEngine(self.getAddress(), self.getPort(), type, pwd, msgBody)
    <|MERGE_RESOLUTION|>--- conflicted
+++ resolved
@@ -194,12 +194,7 @@
                     if processElement.tag == "Process":
                         if name not in self.__databases:
                             self.__databases[name] = Database(self, name)
-<<<<<<< HEAD
-                        self.__processJoined(Process.fromMessage(self.__databases[name],
-=======
-                        self.__nodeJoined(Node.fromMessage(self.__databases[name],
->>>>>>> e76102bb
-                                                           processElement), None)
+                        self.__processJoined(Process.fromMessage(self.__databases[name], processElement), None)
 
     def __peerJoined(self, peer):
         self.__peers[peer.getId()] = peer
